// Copyright 2016-2018, Pulumi Corporation.
//
// Licensed under the Apache License, Version 2.0 (the "License");
// you may not use this file except in compliance with the License.
// You may obtain a copy of the License at
//
//     http://www.apache.org/licenses/LICENSE-2.0
//
// Unless required by applicable law or agreed to in writing, software
// distributed under the License is distributed on an "AS IS" BASIS,
// WITHOUT WARRANTIES OR CONDITIONS OF ANY KIND, either express or implied.
// See the License for the specific language governing permissions and
// limitations under the License.

import * as asset from "../asset";
import { getProject, getStack } from "../metadata";
import { Inputs, Output, output, secret } from "../output";
import { ComponentResource, Resource, ResourceTransformation } from "../resource";
import { getRootResource, isDryRun, isQueryMode, setRootResource } from "./settings";

/**
 * rootPulumiStackTypeName is the type name that should be used to construct the root component in the tree of Pulumi
 * resources allocated by a deployment.  This must be kept up to date with
 * `github.com/pulumi/pulumi/pkg/resource/stack.RootPulumiStackTypeName`.
 */
export const rootPulumiStackTypeName = "pulumi:pulumi:Stack";

let stackResource: Stack | undefined;

// Get the root stack resource for the current stack deployment
export function getStackResource(): Stack | undefined {
    return stackResource;
}

/**
 * runInPulumiStack creates a new Pulumi stack resource and executes the callback inside of it.  Any outputs
 * returned by the callback will be stored as output properties on this resulting Stack object.
 */
export function runInPulumiStack(init: () => Promise<any>): Promise<Inputs | undefined> {
    if (!isQueryMode()) {
        const stack = new Stack(init);
        return stack.outputs.promise();
    } else {
        return init();
    }
}

/**
 * Stack is the root resource for a Pulumi stack. Before invoking the `init` callback, it registers itself as the root
 * resource with the Pulumi engine.
 */
class Stack extends ComponentResource<Inputs> {
    /**
     * The outputs of this stack, if the `init` callback exited normally.
     */
    public readonly outputs: Output<Inputs>;

    constructor(init: () => Promise<Inputs>) {
<<<<<<< HEAD
        super(rootPulumiStackTypeName, `${getProject()}-${getStack()}`);
        this.outputs = output(this.runInit(init));
=======
        super(rootPulumiStackTypeName, `${getProject()}-${getStack()}`, { init });
        const data = this.getData();
        this.outputs = output(data);
>>>>>>> 19d2e504
    }

    /**
     * runInit invokes the given init callback with this resource set as the root resource. The return value of init is
     * used as the stack's output properties.
     *
     * @param init The callback to run in the context of this Pulumi stack
     */
<<<<<<< HEAD
    private async runInit(init: () => Promise<Inputs>): Promise<Inputs | undefined> {
=======
    async initialize(args: { init: () => Promise<Inputs> }): Promise<Inputs> {
>>>>>>> 19d2e504
        const parent = await getRootResource();
        if (parent) {
            throw new Error("Only one root Pulumi Stack may be active at once");
        }
        await setRootResource(this);

        // Set the global reference to the stack resource before invoking this init() function
        stackResource = this;

        let outputs: Inputs | undefined;
        try {
<<<<<<< HEAD
            const inputs = await init();
=======
            const inputs = await args.init();
>>>>>>> 19d2e504
            outputs = await massage(inputs, []);
        } finally {
            // We want to expose stack outputs as simple pojo objects (including Resources).  This
            // helps ensure that outputs can point to resources, and that that is stored and
            // presented as something reasonable, and not as just an id/urn in the case of
            // Resources.
            super.registerOutputs(outputs);
        }

        return outputs!;
    }
}

async function massage(prop: any, objectStack: any[]): Promise<any> {
    if (prop === undefined ||
        prop === null ||
        typeof prop === "boolean" ||
        typeof prop === "number" ||
        typeof prop === "string") {

        return prop;
    }

    if (prop instanceof Promise) {
        return await massage(await prop, objectStack);
    }

    if (Output.isInstance(prop)) {
        const result = prop.apply(v => massage(v, objectStack));
        // explicitly await the underlying promise of the output here.  This is necessary to get a
        // deterministic walk of the object graph.  We need that deterministic walk, otherwise our
        // actual cycle detection logic (using 'objectStack') doesn't work.  i.e. if we don't do
        // this then the main walking logic will be interleaved with the async function this output
        // is executing.  This interleaving breaks out assumption about pushing/popping values onto
        // objectStack'
        await result.promise();
        return result;
    }

    // from this point on, we have complex objects.  If we see them again, we don't want to emit
    // them again fully or else we'd loop infinitely.
    if (objectStack.indexOf(prop) >= 0) {
        // Note: for Resources we hit again, emit their urn so cycles can be easily understood
        // in the pojo objects.
        if (Resource.isInstance(prop)) {
            return await massage(prop.urn, objectStack);
        }

        return undefined;
    }

    try {
        // push and pop what we see into a stack.  That way if we see the same object through
        // different paths, we will still print it out.  We only skip it if it would truly cause
        // recursion.
        objectStack.push(prop);
        return await massageComplex(prop, objectStack);
    }
    finally {
        const popped = objectStack.pop();
        if (popped !== prop) {
            throw new Error("Invariant broken when processing stack outputs");
        }
    }
}

async function massageComplex(prop: any, objectStack: any[]): Promise<any> {
    if (asset.Asset.isInstance(prop)) {
        if ((<asset.FileAsset>prop).path !== undefined) {
            return { path: (<asset.FileAsset>prop).path };
        }
        else if ((<asset.RemoteAsset>prop).uri !== undefined) {
            return { uri: (<asset.RemoteAsset>prop).uri };
        }
        else if ((<asset.StringAsset>prop).text !== undefined) {
            return { text: "..." };
        }

        return undefined;
    }

    if (asset.Archive.isInstance(prop)) {
        if ((<asset.AssetArchive>prop).assets) {
            return { assets: await massage((<asset.AssetArchive>prop).assets, objectStack) };
        }
        else if ((<asset.FileArchive>prop).path !== undefined) {
            return { path: (<asset.FileArchive>prop).path };
        }
        else if ((<asset.RemoteArchive>prop).uri !== undefined) {
            return { uri: (<asset.RemoteArchive>prop).uri };
        }

        return undefined;
    }

    if (Resource.isInstance(prop)) {
        // Emit a resource as a normal pojo.  But filter out all our internal properties so that
        // they don't clutter the display/checkpoint with values not relevant to the application.
        //
        // In preview only, we mark the POJO with "@isPulumiResource" to indicate that it is derived
        // from a resource. This allows the engine to perform resource-specific filtering of unknowns
        // from output diffs during a preview. This filtering is not necessary during an update because
        // all property values are known.
        const pojo = await serializeAllKeys(n => !n.startsWith("__"));
        return !isDryRun() ? pojo : { ...pojo, "@isPulumiResource": true };
    }

    if (prop instanceof Array) {
        const result = [];
        for (let i = 0; i < prop.length; i++) {
            result[i] = await massage(prop[i], objectStack);
        }

        return result;
    }

    return await serializeAllKeys(n => true);

    async function serializeAllKeys(include: (name: string) => boolean) {
        const obj: Record<string, any> = {};
        for (const k of Object.keys(prop)) {
            if (include(k)) {
                obj[k] = await massage(prop[k], objectStack);
            }
        }

        return obj;
    }
}

/**
 * Add a transformation to all future resources constructed in this Pulumi stack.
 */
export function registerStackTransformation(t: ResourceTransformation) {
    if (!stackResource) {
        throw new Error("The root stack resource was referenced before it was initialized.");
    }
    stackResource.__transformations = [...(stackResource.__transformations || []), t];
}<|MERGE_RESOLUTION|>--- conflicted
+++ resolved
@@ -56,14 +56,9 @@
     public readonly outputs: Output<Inputs>;
 
     constructor(init: () => Promise<Inputs>) {
-<<<<<<< HEAD
-        super(rootPulumiStackTypeName, `${getProject()}-${getStack()}`);
-        this.outputs = output(this.runInit(init));
-=======
         super(rootPulumiStackTypeName, `${getProject()}-${getStack()}`, { init });
         const data = this.getData();
         this.outputs = output(data);
->>>>>>> 19d2e504
     }
 
     /**
@@ -72,11 +67,7 @@
      *
      * @param init The callback to run in the context of this Pulumi stack
      */
-<<<<<<< HEAD
-    private async runInit(init: () => Promise<Inputs>): Promise<Inputs | undefined> {
-=======
     async initialize(args: { init: () => Promise<Inputs> }): Promise<Inputs> {
->>>>>>> 19d2e504
         const parent = await getRootResource();
         if (parent) {
             throw new Error("Only one root Pulumi Stack may be active at once");
@@ -88,11 +79,7 @@
 
         let outputs: Inputs | undefined;
         try {
-<<<<<<< HEAD
-            const inputs = await init();
-=======
             const inputs = await args.init();
->>>>>>> 19d2e504
             outputs = await massage(inputs, []);
         } finally {
             // We want to expose stack outputs as simple pojo objects (including Resources).  This
