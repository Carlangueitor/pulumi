--- conflicted
+++ resolved
@@ -35,16 +35,13 @@
 // Context represents state shared amongst all parties in this process.  In particular, it wraps an AWS session
 // object and offers convenient wrappers for creating connections to the various sub-services (EC2, S3, etc).
 type Context struct {
-<<<<<<< HEAD
-	sess             *session.Session
-	apigateway       *apigateway.APIGateway
-=======
-	sess        *session.Session // a global session object, shared amongst all service connections.
-	accountID   string           // the currently authenticated account's ID.
-	accountRole string           // the currently authenticated account's IAM role.
+	sess *session.Session // a global session object, shared amongst all service connections.
+
+	accountID   string // the currently authenticated account's ID.
+	accountRole string // the currently authenticated account's IAM role.
 
 	// per-service connections (lazily allocated and reused);
->>>>>>> bdcda571
+	apigateway       *apigateway.APIGateway
 	dynamodb         *dynamodb.DynamoDB
 	ec2              *ec2.EC2
 	elasticbeanstalk *elasticbeanstalk.ElasticBeanstalk
@@ -92,7 +89,9 @@
 	return ctx, nil
 }
 
-<<<<<<< HEAD
+func (ctx *Context) AccountID() string { return ctx.accountID }
+func (ctx *Context) Region() string    { return *ctx.sess.Config.Region }
+
 func (ctx *Context) APIGateway() *apigateway.APIGateway {
 	contract.Assert(ctx.sess != nil)
 	if ctx.apigateway == nil {
@@ -100,10 +99,6 @@
 	}
 	return ctx.apigateway
 }
-=======
-func (ctx *Context) AccountID() string { return ctx.accountID }
-func (ctx *Context) Region() string    { return *ctx.sess.Config.Region }
->>>>>>> bdcda571
 
 func (ctx *Context) DynamoDB() *dynamodb.DynamoDB {
 	contract.Assert(ctx.sess != nil)
